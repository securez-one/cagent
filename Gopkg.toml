--- conflicted
+++ resolved
@@ -61,7 +61,6 @@
   name = "github.com/stretchr/testify"
   version = "1.2.2"
 
-<<<<<<< HEAD
 [[override]]
   name = "github.com/docker/docker"
   revision = "ebc0750e9fa657ebf5ea08fdeae3242144e784aa"
@@ -73,8 +72,7 @@
 [[override]]
   name = "github.com/docker/libnetwork"
   branch = "411d3142b9923e872f5a58fef53ebe9faf1e4dd8"
-=======
+
 [[constraint]]
   branch = "master"
-  name = "github.com/lxn/walk"
->>>>>>> d1f4e347
+  name = "github.com/lxn/walk"